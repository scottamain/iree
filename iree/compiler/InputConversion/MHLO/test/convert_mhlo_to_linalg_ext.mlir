// RUN: iree-opt -split-input-file --iree-mhlo-to-linalg-ext %s | IreeFileCheck %s
// Also ensure that full lowering to linalg doesn't error.
// RUN: iree-opt -split-input-file --iree-mhlo-to-linalg-ext --iree-mhlo-to-linalg-on-tensors --reconcile-unrealized-casts %s

func @sort_1d(%arg0: tensor<128xi32>) -> (tensor<128xi32>) {
  %0 = "mhlo.sort"(%arg0) ( {
  ^bb0(%arg2: tensor<i32>, %arg3: tensor<i32>):  // no predecessors
    %1 = "mhlo.compare"(%arg2, %arg3) {comparison_direction = "GT"} : (tensor<i32>, tensor<i32>) -> tensor<i1>
    "mhlo.return"(%1) : (tensor<i1>) -> ()
  }) {dimension = 0 : i64, is_stable = false} : (tensor<128xi32>) -> (tensor<128xi32>)
  return %0 : tensor<128xi32>
}
// CHECK-LABEL: func @sort_1d(
// CHECK-SAME:      %[[ARG0:[a-zA-Z0-9]+]]
// CHECK-SAME:  )
// CHECK:         %[[SORT:.+]] = linalg_ext.sort
// CHECK-SAME:      dimension(0)
// CHECK-SAME:      outs(%[[ARG0]] : tensor<128xi32>)
// CHECK:           ^bb0(%[[ARG1:.+]]: i32, %[[ARG2:.+]]: i32)
// CHECK:             %[[CMP:.+]] = arith.cmpi sgt, %[[ARG1]], %[[ARG2]]
// CHECK:             linalg_ext.yield %[[CMP]]
// CHECK:         return %[[SORT]]

// -----

func @sort_cst_capture(%arg0: tensor<1x10xi32>) -> tensor<1x10xi32> {
  %0 = mhlo.constant dense<0> : tensor<i32>
  %1 = "mhlo.sort"(%arg0) ( {
  ^bb0(%arg1: tensor<i32>, %arg3: tensor<i32>):  // no predecessors
    %2 = "mhlo.compare"(%arg1, %0) {comparison_direction = "LT"} : (tensor<i32>, tensor<i32>) -> tensor<i1>
    "mhlo.return"(%2) : (tensor<i1>) -> ()
  }) {dimension = 1 : i64, is_stable = true} : (tensor<1x10xi32>) -> tensor<1x10xi32>
  return %1 : tensor<1x10xi32>
}

// CHECK-LABEL: func @sort_cst_capture(
// CHECK-SAME:      %[[ARG0:[a-zA-Z0-9]+]]
// CHECK-SAME:  )
// CHECK:         %[[SORT:.+]] = linalg_ext.sort dimension(1) outs(%[[ARG0]] : tensor<1x10xi32>)  {
// CHECK:         ^bb0(%[[ARG1:.+]]: i32, %{{.*}}: i32)
<<<<<<< HEAD
// CHECK:           %[[SCALAR:.+]] = builtin.unrealized_conversion_cast %[[CST]] : tensor<i32> to i32
// CHECK:           %[[RES:.+]] = arith.cmpi slt, %[[ARG1]], %[[SCALAR]] : i32
=======
// CHECK:           %[[SCALAR:.+]] = constant 0 : i32
// CHECK:           %[[RES:.+]] = cmpi slt, %[[ARG1]], %[[SCALAR]] : i32
>>>>>>> 4f88e5b5
// CHECK:           linalg_ext.yield %[[RES]] : i1
// CHECK:         } -> tensor<1x10xi32>
// CHECK:         return %[[SORT]]

// -----

func @sort_argument_capture(%arg0: tensor<1x10xi32>, %arg1 : tensor<i32>) -> tensor<1x10xi32> {
  %1 = "mhlo.sort"(%arg0) ( {
  ^bb0(%arg2: tensor<i32>, %arg3: tensor<i32>):  // no predecessors
    %2 = "mhlo.compare"(%arg2, %arg1) {comparison_direction = "LT"} : (tensor<i32>, tensor<i32>) -> tensor<i1>
    "mhlo.return"(%2) : (tensor<i1>) -> ()
  }) {dimension = 1 : i64, is_stable = true} : (tensor<1x10xi32>) -> tensor<1x10xi32>
  return %1 : tensor<1x10xi32>
}

// CHECK-LABEL: func @sort_argument_capture(
// CHECK-SAME:      %[[ARG0:[a-zA-Z0-9]+]]
// CHECK-SAME:      %[[ARG1:[a-zA-Z0-9]+]]
// CHECK-SAME:  )
// CHECK:         %[[SORT:.+]] = linalg_ext.sort dimension(1) outs(%[[ARG0]] : tensor<1x10xi32>)  {
// CHECK:         ^bb0(%[[ARG2:.+]]: i32, %{{.*}}: i32)
// CHECK:           %[[SCALAR:.+]] = tensor.extract %[[ARG1]][] : tensor<i32>
// CHECK:           %[[RES:.+]] = cmpi slt, %[[ARG2]], %[[SCALAR]] : i32
// CHECK:           linalg_ext.yield %[[RES]] : i1
// CHECK:         } -> tensor<1x10xi32>
// CHECK:         return %[[SORT]]

// -----

func @sort_2d(%arg0: tensor<16x32xi32>) -> (tensor<16x32xi32>) {
  %0 = "mhlo.sort"(%arg0) ( {
  ^bb0(%arg2: tensor<i32>, %arg3: tensor<i32>):  // no predecessors
    %1 = "mhlo.compare"(%arg2, %arg3) {comparison_direction = "GT"} : (tensor<i32>, tensor<i32>) -> tensor<i1>
    "mhlo.return"(%1) : (tensor<i1>) -> ()
  }) {dimension = 0 : i64, is_stable = false} : (tensor<16x32xi32>) -> (tensor<16x32xi32>)
  return %0 : tensor<16x32xi32>
}
// CHECK-LABEL: func @sort_2d(
// CHECK-SAME:      %[[ARG0:[a-zA-Z0-9]+]]
// CHECK-SAME:  )
// CHECK:         %[[SORT:.+]] = linalg_ext.sort
// CHECK-SAME:      dimension(0)
// CHECK-SAME:      outs(%[[ARG0]] : tensor<16x32xi32>)
// CHECK:           ^bb0(%[[ARG1:.+]]: i32, %[[ARG2:.+]]: i32)
// CHECK:             %[[CMP:.+]] = arith.cmpi sgt, %[[ARG1]], %[[ARG2]]
// CHECK:             linalg_ext.yield %[[CMP]]
// CHECK:         return %[[SORT]]

// -----

func @sort_unsigned(%arg0: tensor<1x5xf32>) -> tensor<1x5xf32> {
  %1 = "mhlo.sort"(%arg0) ( {
  ^bb0(%arg1: tensor<f32>, %arg2: tensor<f32>):  // no predecessors
    %2 = "mhlo.bitcast_convert"(%arg1) : (tensor<f32>) -> tensor<ui32>
    %3 = "mhlo.bitcast_convert"(%arg2) : (tensor<f32>) -> tensor<ui32>
    %4 = "mhlo.compare"(%2, %3) {comparison_direction = "LT"} : (tensor<ui32>, tensor<ui32>) -> tensor<i1>
    "mhlo.return"(%4) : (tensor<i1>) -> ()
  }) {dimension = 1 : i64, is_stable = true} : (tensor<1x5xf32>) -> tensor<1x5xf32>
  return %1 : tensor<1x5xf32>
}

// CHECK-LABEL: func @sort_unsigned(
// CHECK-SAME:      %[[ARG0:[a-zA-Z0-9]+]]
// CHECK-SAME:  )
// CHECK:         %[[SORT:.+]] = linalg_ext.sort
// CHECK-SAME:      dimension(1)
// CHECK-SAME:      outs(%[[ARG0]] : tensor<1x5xf32>)
// CHECK:           ^bb0(%[[ARG1:.+]]: f32, %[[ARG2:.+]]: f32)
// CHECK:             %[[CAST1:.+]] = arith.bitcast %[[ARG1]] : f32 to i32
// CHECK:             %[[CAST2:.+]] = arith.bitcast %[[ARG2]] : f32 to i32
// CHECK:             %[[CMP:.+]] = arith.cmpi ult, %[[CAST1]], %[[CAST2]] : i32
// CHECK:             linalg_ext.yield %[[CMP]]
// CHECK:         return %[[SORT]]

// -----

func @sort_unsigned_cst_capture(%arg0: tensor<1x5xf32>) -> tensor<1x5xf32> {
  %ui32 = mhlo.constant dense<2> : tensor<ui32>
  %1 = "mhlo.sort"(%arg0) ( {
  ^bb0(%arg1: tensor<f32>, %arg2: tensor<f32>):  // no predecessors
    %2 = "mhlo.bitcast_convert"(%arg1) : (tensor<f32>) -> tensor<ui32>
    %3 = "mhlo.compare"(%2, %ui32) {comparison_direction = "LT"} : (tensor<ui32>, tensor<ui32>) -> tensor<i1>
    "mhlo.return"(%3) : (tensor<i1>) -> ()
  }) {dimension = 1 : i64, is_stable = true} : (tensor<1x5xf32>) -> tensor<1x5xf32>
  return %1 : tensor<1x5xf32>
}

// CHECK-LABEL: func @sort_unsigned_cst_capture(
// CHECK-SAME:      %[[ARG0:[a-zA-Z0-9]+]]
// CHECK-SAME:  )
// CHECK:         %[[UI32:.+]] = mhlo.constant dense<2> : tensor<ui32>
// CHECK:         %[[SORT:.+]] = linalg_ext.sort
// CHECK-SAME:      dimension(1)
// CHECK-SAME:      outs(%[[ARG0]] : tensor<1x5xf32>)
// CHECK:           ^bb0(%[[ARG1:.+]]: f32, %[[ARG2:.+]]: f32)
<<<<<<< HEAD
// CHECK:             %[[CAST1:.+]] = arith.bitcast %[[ARG1]] : f32 to i32
// CHECK:             %[[CONVERSION_CAST_CST:.+]] = builtin.unrealized_conversion_cast %[[UI32]] : tensor<ui32> to i32
// CHECK:             %[[CMP:.+]] = arith.cmpi ult, %[[CAST1]], %[[CONVERSION_CAST_CST]] : i32
=======
// CHECK:             %[[CAST1:.+]] = bitcast %[[ARG1]] : f32 to i32
// CHECK:             %[[CONVERSION_CAST_CST:.+]] = builtin.unrealized_conversion_cast %[[UI32]] : tensor<ui32> to tensor<i32>
// CHECK:             %[[EXTRACT_CST:.+]] = tensor.extract %[[CONVERSION_CAST_CST]][] : tensor<i32>
// CHECK:             %[[CMP:.+]] = cmpi ult, %[[CAST1]], %[[EXTRACT_CST]] : i32
>>>>>>> 4f88e5b5
// CHECK:             linalg_ext.yield %[[CMP]]
// CHECK:         return %[[SORT]]

// -----

// For testing that complex within an linalg_ext op gets lowered
func @sort_complex(%arg0: tensor<1x5xf32>, %arg1 : tensor<complex<f32>>) -> tensor<1x5xf32> {
  %ui32 = mhlo.constant dense<2> : tensor<ui32>
  %1 = "mhlo.sort"(%arg0) ( {
  ^bb0(%arg2: tensor<f32>, %arg3: tensor<f32>):  // no predecessors
    %2 = "mhlo.complex"(%arg2, %arg3) : (tensor<f32>, tensor<f32>) -> tensor<complex<f32>>
    %3 = mhlo.add %2, %arg1 : tensor<complex<f32>>
    %4 = "mhlo.real"(%3) : (tensor<complex<f32>>) -> tensor<f32>
    %5 = "mhlo.imag"(%3) : (tensor<complex<f32>>) -> tensor<f32>
    %6 = "mhlo.compare"(%4, %5) {comparison_direction = "LT"} : (tensor<f32>, tensor<f32>) -> tensor<i1>
    "mhlo.return"(%6) : (tensor<i1>) -> ()
  }) {dimension = 1 : i64, is_stable = true} : (tensor<1x5xf32>) -> tensor<1x5xf32>
  return %1 : tensor<1x5xf32>
}

// CHECK-LABEL: func @sort_complex(
// CHECK-SAME:      %[[ARG0:[a-zA-Z0-9]+]]
// CHECK-SAME:      %[[ARG1:[a-zA-Z0-9]+]]
// CHECK-SAME:  )
// CHECK:         %[[SORT:.+]] = linalg_ext.sort
// CHECK-SAME:    dimension(1)
// CHECK-SAME:    outs(%[[ARG0]] : tensor<1x5xf32>)
// CHECK:         ^bb0(%[[ARG1:.+]]: f32, %[[ARG2:.+]]: f32)
// CHECK-NOT:       mhlo.complex
// CHECK:           %[[CMP:.+]] = arith.cmpf olt, %{{.+}}, %{{.+}} : f32
// CHECK:           linalg_ext.yield %[[CMP]]
// CHECK:       return %[[SORT]]

// -----

func @topk(%arg0: tensor<128xi32>, %arg1: tensor<128xi32>) -> (tensor<128xi32>) {
  %0:2 = "mhlo.sort"(%arg0, %arg1) ( {
  ^bb0(%arg2: tensor<i32>, %arg3: tensor<i32>, %arg4: tensor<i32>, %arg5: tensor<i32>):  // no predecessors
    %1 = "mhlo.compare"(%arg2, %arg3) {comparison_direction = "GT"} : (tensor<i32>, tensor<i32>) -> tensor<i1>
    "mhlo.return"(%1) : (tensor<i1>) -> ()
  }) {dimension = 0 : i64, is_stable = false} : (tensor<128xi32>, tensor<128xi32>) -> (tensor<128xi32>, tensor<128xi32>)
  return %0#0 : tensor<128xi32>
}
// CHECK-LABEL: func @topk
// CHECK:         %[[ARG0:[a-zA-Z0-9]+]]
// CHECK:         %[[ARG1:[a-zA-Z0-9]+]]
// CHECK:         %[[SORT:.+]]:2 = linalg_ext.sort
// CHECK-SAME:      dimension(0)
// CHECK-SAME:      outs(%[[ARG0]], %[[ARG1]] : tensor<128xi32>, tensor<128xi32>)
// CHECK:           ^bb0(%[[ARG2:.+]]: i32, %[[ARG3:.+]]: i32, %{{.*}}: i32, %{{.*}}: i32)
// CHECK:             %[[CMP:.+]] = arith.cmpi sgt, %[[ARG2]], %[[ARG3]]
// CHECK:             linalg_ext.yield %[[CMP]]
// CHECK:        return %[[SORT]]#0

// -----

func @scatter_update_scalar_1D(%arg0: tensor<8xi32>, %arg1: tensor<4x1xi32>,
    %arg2: tensor<4xi32>) -> tensor<8xi32> {
  %0 = "mhlo.scatter"(%arg0, %arg1, %arg2) ( {
  ^bb0(%arg3: tensor<i32>, %arg4: tensor<i32>):  // no predecessors
    "mhlo.return"(%arg4) : (tensor<i32>) -> ()
  }) {
    indices_are_sorted = false,
    scatter_dimension_numbers = #mhlo.scatter<
      inserted_window_dims = [0],
      scatter_dims_to_operand_dims = [0],
      index_vector_dim = 1,
    >,
    unique_indices = false
  } : (tensor<8xi32>, tensor<4x1xi32>, tensor<4xi32>) -> tensor<8xi32>
  return %0 : tensor<8xi32>
}
// CHECK-LABEL: func @scatter_update_scalar_1D
// CHECK:         %[[ARG0:[a-zA-Z0-9]+]]
// CHECK:         %[[ARG1:[a-zA-Z0-9]+]]
// CHECK:         %[[ARG2:[a-zA-Z0-9]+]]
// CHECK:         %[[SCATTER:.+]] = linalg_ext.scatter
// CHECK-SAME:      ins(%[[ARG2]], %[[ARG1]] : tensor<4xi32>, tensor<4x1xi32>)
// CHECK-SAME:      outs(%[[ARG0]] : tensor<8xi32>)
// CHECK:           ^bb0(%[[V1:.+]]: i32, %[[V2:.+]]: i32):  // no predecessors
// CEECK:             linalg.yield %[[V1]]
// CHECK:         return %[[SCATTER]]

// -----

func @scatter_update_scalar_2D(%arg0: tensor<4x3xi32>, %arg1: tensor<3x2xi32>,
    %arg2: tensor<3xi32>) -> tensor<4x3xi32> {
  %0 = "mhlo.scatter"(%arg0, %arg1, %arg2) ( {
  ^bb0(%arg3: tensor<i32>, %arg4: tensor<i32>):  // no predecessors
    "mhlo.return"(%arg4) : (tensor<i32>) -> ()
  }) {indices_are_sorted = false,
      scatter_dimension_numbers = #mhlo.scatter<
        inserted_window_dims = [0, 1],
        scatter_dims_to_operand_dims = [0, 1],
        index_vector_dim = 1,
      >,
      unique_indices = false
  } : (tensor<4x3xi32>, tensor<3x2xi32>, tensor<3xi32>) -> tensor<4x3xi32>
  return %0 : tensor<4x3xi32>
}
// CHECK-LABEL: func @scatter_update_scalar_2D
// CHECK:         %[[ARG0:[a-zA-Z0-9]+]]
// CHECK:         %[[ARG1:[a-zA-Z0-9]+]]
// CHECK:         %[[ARG2:[a-zA-Z0-9]+]]
// CHECK:         %[[SCATTER:.+]] = linalg_ext.scatter
// CHECK-SAME:      ins(%[[ARG2]], %[[ARG1]] : tensor<3xi32>, tensor<3x2xi32>)
// CHECK-SAME:      outs(%[[ARG0]] : tensor<4x3xi32>)
// CHECK:           ^bb0(%[[V1:.+]]: i32, %[[V2:.+]]: i32):  // no predecessors
// CEECK:             linalg.yield %[[V1]]
// CHECK:         return %[[SCATTER]]

// -----

func @scatter_update_slice_2D(%arg0: tensor<6x3xi32>, %arg1: tensor<2x1xi32>,
    %arg2: tensor<2x3xi32>) -> tensor<6x3xi32> {
  %0 = "mhlo.scatter"(%arg0, %arg1, %arg2) ( {
  ^bb0(%arg3: tensor<i32>, %arg4: tensor<i32>):  // no predecessors
    "mhlo.return"(%arg4) : (tensor<i32>) -> ()
  }) {
    indices_are_sorted = false,
    scatter_dimension_numbers = #mhlo.scatter<
      update_window_dims = [1],
      inserted_window_dims = [0],
      scatter_dims_to_operand_dims = [0],
      index_vector_dim = 1,
    >,
    unique_indices = false
  } : (tensor<6x3xi32>, tensor<2x1xi32>, tensor<2x3xi32>) -> tensor<6x3xi32>
  return %0 : tensor<6x3xi32>
}
// CHECK-LABEL: func @scatter_update_slice_2D
// CHECK:         %[[ARG0:[a-zA-Z0-9]+]]
// CHECK:         %[[ARG1:[a-zA-Z0-9]+]]
// CHECK:         %[[ARG2:[a-zA-Z0-9]+]]
// CHECK:         %[[SCATTER:.+]] = linalg_ext.scatter
// CHECK-SAME:      ins(%[[ARG2]], %[[ARG1]] : tensor<2x3xi32>, tensor<2x1xi32>)
// CHECK-SAME:      outs(%[[ARG0]] : tensor<6x3xi32>)
// CHECK:           ^bb0(%[[V1:.+]]: i32, %[[V2:.+]]: i32):  // no predecessors
// CEECK:             linalg.yield %[[V1]]
// CHECK:         return %[[SCATTER]]

// -----

func @scatter_add_slice_2D(%arg0: tensor<6x3xi32>, %arg1: tensor<2x1xi32>,
    %arg2: tensor<2x3xi32>) -> tensor<6x3xi32> {
  %0 = "mhlo.scatter"(%arg0, %arg1, %arg2) ( {
  ^bb0(%arg3: tensor<i32>, %arg4: tensor<i32>):  // no predecessors
    %1 = mhlo.add %arg3, %arg4 : tensor<i32>
    "mhlo.return"(%1) : (tensor<i32>) -> ()
  }) {
    indices_are_sorted = false,
    scatter_dimension_numbers = #mhlo.scatter<
      update_window_dims = [1],
      inserted_window_dims = [0],
      scatter_dims_to_operand_dims = [0],
      index_vector_dim = 1,
    >,
    unique_indices = false
  } : (tensor<6x3xi32>, tensor<2x1xi32>, tensor<2x3xi32>) -> tensor<6x3xi32>
  return %0 : tensor<6x3xi32>
}
// CHECK-LABEL: func @scatter_add_slice_2D
// CHECK:         %[[ARG0:[a-zA-Z0-9]+]]
// CHECK:         %[[ARG1:[a-zA-Z0-9]+]]
// CHECK:         %[[ARG2:[a-zA-Z0-9]+]]
// CHECK:         %[[SCATTER:.+]] = linalg_ext.scatter
// CHECK-SAME:      ins(%[[ARG2]], %[[ARG1]] : tensor<2x3xi32>, tensor<2x1xi32>)
// CHECK-SAME:      outs(%[[ARG0]] : tensor<6x3xi32>)
// CHECK:           ^bb0(%[[V1:.+]]: i32, %[[V2:.+]]: i32):  // no predecessors
//
//                   The order is reverse.
// CHECK:              %[[V3:.+]] = arith.addi %[[V2]], %[[V1]]
// CEECK:              linalg.yield %[[V3]]
// CHECK:         return %[[SCATTER]]

// -----

func @scatter_update_batch_scalar_1D(%arg0: tensor<8xi32>,
    %arg1: tensor<3x4x1xi32>, %arg2: tensor<3x4xi32>) -> tensor<8xi32> {
  %0 = "mhlo.scatter"(%arg0, %arg1, %arg2) ( {
  ^bb0(%arg3: tensor<i32>, %arg4: tensor<i32>):  // no predecessors
    "mhlo.return"(%arg4) : (tensor<i32>) -> ()
  }) {
    indices_are_sorted = false,
    scatter_dimension_numbers = #mhlo.scatter<
      inserted_window_dims = [0],
      scatter_dims_to_operand_dims = [0],
      index_vector_dim = 2,
    >,
    unique_indices = false
  } : (tensor<8xi32>, tensor<3x4x1xi32>, tensor<3x4xi32>) -> tensor<8xi32>
  return %0 : tensor<8xi32>
}
// CHECK-LABEL: func @scatter_update_batch_scalar_1D
// CHECK:         %[[ARG0:[a-zA-Z0-9]+]]
// CHECK:         %[[ARG1:[a-zA-Z0-9]+]]
// CHECK:         %[[ARG2:[a-zA-Z0-9]+]]
// CHECK:         %[[COLLAPSED_INDICES:.+]] = linalg.tensor_collapse_shape
// CHECK-SAME:        %[[ARG1]] {{\[}}[0, 1], [2]] : tensor<3x4x1xi32> into tensor<12x1xi32>
// CHECK:         %[[COLLAPSED_UPDATES:.+]] = linalg.tensor_collapse_shape
// CHECK-SAME:        %[[ARG2]] {{\[}}[0, 1]] : tensor<3x4xi32> into tensor<12xi32>
// CHECK:         %[[SCATTER:.+]] = linalg_ext.scatter
// CHECK-SAME:       ins(%[[COLLAPSED_UPDATES]], %[[COLLAPSED_INDICES]] : tensor<12xi32>, tensor<12x1xi32>)
// CHECK-SAME:       outs(%[[ARG0]] : tensor<8xi32>)
// CHECK:            ^bb0(%[[V1:.+]]: i32, %[[V2:.+]]: i32):  // no predecessors
// CEECK:              linalg.yield %[[V1]]
// CHECK:         return %[[SCATTER]]

// -----

func @scatter_update_batch_slice_3D_dynamic(%arg0: tensor<1x24x512xi32>,
    %arg1: tensor<?x3x2xi32>, %arg2: tensor<?x3x512xi32>) -> tensor<1x24x512xi32> {
  %0 = "mhlo.scatter"(%arg0, %arg1, %arg2) ( {
  ^bb0(%arg3: tensor<i32>, %arg4: tensor<i32>):  // no predecessors
    "mhlo.return"(%arg4) : (tensor<i32>) -> ()
  }) {indices_are_sorted = false,
      scatter_dimension_numbers = #mhlo.scatter<
        update_window_dims = [2],
        inserted_window_dims = [0, 1],
        scatter_dims_to_operand_dims = [0, 1],
        index_vector_dim = 2,
      >,
      unique_indices = false
  } : (tensor<1x24x512xi32>, tensor<?x3x2xi32>, tensor<?x3x512xi32>) -> tensor<1x24x512xi32>
  return %0 : tensor<1x24x512xi32>
}
// CHECK-LABEL: func @scatter_update_batch_slice_3D_dynamic
// CHECK:         %[[ARG0:[a-zA-Z0-9]+]]
// CHECK:         %[[ARG1:[a-zA-Z0-9]+]]
// CHECK:         %[[ARG2:[a-zA-Z0-9]+]]
// CHECK:         %[[COLLAPSED_INDICES:.+]] = linalg.tensor_collapse_shape
// CHECK-SAME:        %[[ARG1]] {{\[}}[0, 1], [2]] : tensor<?x3x2xi32> into tensor<?x2xi32>
// CHECK:         %[[COLLAPSED_UPDATES:.+]] = linalg.tensor_collapse_shape
// CHECK-SAME:        %[[ARG2]] {{\[}}[0, 1], [2]] : tensor<?x3x512xi32> into tensor<?x512xi32>
// CHECK:         %[[SCATTER:.+]] = linalg_ext.scatter
// CHECK-SAME:        ins(%[[COLLAPSED_UPDATES]], %[[COLLAPSED_INDICES]] : tensor<?x512xi32>, tensor<?x2xi32>)
// CHECK-SAME:        outs(%[[ARG0]] : tensor<1x24x512xi32>)
// CHECK:             ^bb0(%[[V1:.+]]: i32, %[[V2:.+]]: i32):  // no predecessors
// CEECK:               linalg.yield %[[V1]]
// CHECK:         return %[[SCATTER]]

// -----

func @rfft_1d(%input: tensor<8xf32>) -> (tensor<5xf32>, tensor<5xf32>) {
  %0 = "mhlo.fft"(%input) {
    fft_length = dense<8> : tensor<1xi64>, fft_type = "RFFT"
  } : (tensor<8xf32>) -> tensor<5xcomplex<f32>>
  %1 = "mhlo.real"(%0) : (tensor<5xcomplex<f32>>) -> tensor<5xf32>
  %2 = "mhlo.imag"(%0) : (tensor<5xcomplex<f32>>) -> tensor<5xf32>
  return %1, %2 : tensor<5xf32>, tensor<5xf32>
}
// CHECK-DAG:  #[[MAP:.+]] = affine_map<(d0) -> (d0)>
// CHECK:      func @rfft_1d
// CHECK-SAME:   %[[REAL:[a-zA-Z0-9]+]]
// CHECK-DAG:    %[[INDICES:.+]] = arith.constant dense<[0, 4, 2, 6, 1, 5, 3, 7]> : tensor<8xi32>
// CHECK-DAG:    %[[INIT_TENSOR:.+]] = linalg.init_tensor [8] : tensor<8xf32>
// CHECK:        %[[REORDERED:.+]] = linalg.generic
// CHECK-SAME:     {indexing_maps = [#[[MAP]], #[[MAP]]]
// CHECK-SAME:     iterator_types = ["parallel"]
// CHECK-SAME:     ins(%[[INDICES]]
// CHECK-SAME:     outs(%[[INIT_TENSOR]]
// CHECK:        ^bb0(%[[IDX:.+]]: i32, %{{.+}}: f32):
// CHECK:          %[[IDXVAL:.+]] = arith.index_cast %[[IDX]] : i32 to index
// CHECK:          %[[LOAD:.+]] = tensor.extract %[[REAL]][%[[IDXVAL]]] : tensor<8xf32>
// CHECK:          linalg.yield %[[LOAD]] : f32
// CHECK-DAG:    %[[IMAG:.+]] = arith.constant dense<0.000000e+00> : tensor<8xf32>
// CHECK-DAG:    %[[C1:.+]] = arith.constant 1 : index
// CHECK-DAG:    %[[COEF_REAL:.+]] = arith.constant dense<{{.+}}> : tensor<1xf32>
// CHECK-DAG:    %[[COEF_IMAG:.+]] = arith.constant dense<{{.+}}> : tensor<1xf32>
// CHECK:        %[[R1:.+]]:2 = linalg_ext.fft
// CHECK-SAME:     ins(%[[C1]], %[[COEF_REAL]], %[[COEF_IMAG]]
// CHECK-SAME:     outs(%[[REORDERED]], %[[IMAG]]
// CHECK-DAG:    %[[C2:.+]] = arith.constant 2 : index
// CHECK-DAG:    %[[COEF_REAL:.+]] = arith.constant dense<{{.+}}> : tensor<2xf32>
// CHECK-DAG:    %[[COEF_IMAG:.+]] = arith.constant dense<{{.+}}> : tensor<2xf32>
// CHECK:        %[[R2:.+]]:2 = linalg_ext.fft
// CHECK-SAME:     ins(%[[C2]], %[[COEF_REAL]], %[[COEF_IMAG]]
// CHECK-SAME:     outs(%[[R1]]#0, %[[R1]]#1
// CHECK-DAG:    %[[C3:.+]] = arith.constant 3 : index
// CHECK-DAG:    %[[COEF_REAL:.+]] = arith.constant dense<{{.+}}> : tensor<4xf32>
// CHECK-DAG:    %[[COEF_IMAG:.+]] = arith.constant dense<{{.+}}> : tensor<4xf32>
// CHECK:        %[[R3:.+]]:2 = linalg_ext.fft
// CHECK-SAME:     ins(%[[C3]], %[[COEF_REAL]], %[[COEF_IMAG]]
// CHECK-SAME:     outs(%[[R2]]#0, %[[R2]]#1
// CHECK:        %[[RES_REAL:.+]] = tensor.extract_slice %[[R3]]#0[0] [5] [1] : tensor<8xf32> to tensor<5xf32>
// CHECK:        %[[RES_IMAG:.+]] = tensor.extract_slice %[[R3]]#1[0] [5] [1] : tensor<8xf32> to tensor<5xf32>
// CHECK:        %{{.+}} = mhlo.complex(%[[RES_REAL]], %[[RES_IMAG]])

// -----

func @rfft_2d(%input: tensor<4x8xf32>) -> (tensor<4x5xf32>, tensor<4x5xf32>) {
  %0 = "mhlo.fft"(%input) {
    fft_length = dense<8> : tensor<1xi64>, fft_type = "RFFT"
  } : (tensor<4x8xf32>) -> tensor<4x5xcomplex<f32>>
  %1 = "mhlo.real"(%0) : (tensor<4x5xcomplex<f32>>) -> tensor<4x5xf32>
  %2 = "mhlo.imag"(%0) : (tensor<4x5xcomplex<f32>>) -> tensor<4x5xf32>
  return %1, %2 : tensor<4x5xf32>, tensor<4x5xf32>
}
// CHECK-DAG:  #[[MAP0:.+]] = affine_map<(d0, d1) -> (d1)>
// CHECK-DAG:  #[[MAP1:.+]] = affine_map<(d0, d1) -> (d0, d1)>
// CHECK:      func @rfft_2d
// CHECK-SAME:   %[[REAL:[a-zA-Z0-9]+]]
// CHECK-DAG:    %[[INDICES:.+]] = arith.constant dense<[0, 4, 2, 6, 1, 5, 3, 7]> : tensor<8xi32>
// CHECK-DAG:    %[[INIT_TENSOR:.+]] = linalg.init_tensor [4, 8] : tensor<4x8xf32>
// CHECK:        %[[REORDERED:.+]] = linalg.generic
// CHECK-SAME:     {indexing_maps = [#[[MAP0]], #[[MAP1]]]
// CHECK-SAME:     iterator_types = ["parallel", "parallel"]
// CHECK-SAME:     ins(%[[INDICES]]
// CHECK-SAME:     outs(%[[INIT_TENSOR]]
// CHECK:        ^bb0(%[[IDX:.+]]: i32, %{{.+}}: f32):
// CHECK:          %[[I:.+]] = linalg.index 0
// CHECK:          %[[IDXVAL:.+]] = arith.index_cast %[[IDX]] : i32 to index
// CHECK:          %[[LOAD:.+]] = tensor.extract %[[REAL]][%[[I]], %[[IDXVAL]]] : tensor<4x8xf32>
// CHECK:          linalg.yield %[[LOAD]] : f32
// CHECK-DAG:    %[[IMAG:.+]] = arith.constant dense<0.000000e+00> : tensor<4x8xf32>
// CHECK-DAG:    %[[C1:.+]] = arith.constant 1 : index
// CHECK-DAG:    %[[COEF_REAL:.+]] = arith.constant dense<{{.+}}> : tensor<1xf32>
// CHECK-DAG:    %[[COEF_IMAG:.+]] = arith.constant dense<{{.+}}> : tensor<1xf32>
// CHECK:        %[[R1:.+]]:2 = linalg_ext.fft
// CHECK-SAME:     ins(%[[C1]], %[[COEF_REAL]], %[[COEF_IMAG]]
// CHECK-SAME:     outs(%[[REORDERED]], %[[IMAG]]
// CHECK-DAG:    %[[C2:.+]] = arith.constant 2 : index
// CHECK-DAG:    %[[COEF_REAL:.+]] = arith.constant dense<{{.+}}> : tensor<2xf32>
// CHECK-DAG:    %[[COEF_IMAG:.+]] = arith.constant dense<{{.+}}> : tensor<2xf32>
// CHECK:        %[[R2:.+]]:2 = linalg_ext.fft
// CHECK-SAME:     ins(%[[C2]], %[[COEF_REAL]], %[[COEF_IMAG]]
// CHECK-SAME:     outs(%[[R1]]#0, %[[R1]]#1
// CHECK-DAG:    %[[C3:.+]] = arith.constant 3 : index
// CHECK-DAG:    %[[COEF_REAL:.+]] = arith.constant dense<{{.+}}> : tensor<4xf32>
// CHECK-DAG:    %[[COEF_IMAG:.+]] = arith.constant dense<{{.+}}> : tensor<4xf32>
// CHECK:        %[[R3:.+]]:2 = linalg_ext.fft
// CHECK-SAME:     ins(%[[C3]], %[[COEF_REAL]], %[[COEF_IMAG]]
// CHECK-SAME:     outs(%[[R2]]#0, %[[R2]]#1
// CHECK:        %[[RES_REAL:.+]] = tensor.extract_slice %[[R3]]#0[0, 0] [4, 5] [1, 1] : tensor<4x8xf32> to tensor<4x5xf32>
// CHECK:        %[[RES_IMAG:.+]] = tensor.extract_slice %[[R3]]#1[0, 0] [4, 5] [1, 1] : tensor<4x8xf32> to tensor<4x5xf32>
// CHECK:        %{{.+}} = mhlo.complex(%[[RES_REAL]], %[[RES_IMAG]])

// -----

func @reverse_dim1(%arg0: tensor<3x5xi32>) -> tensor<3x5xi32> {
  %0 = "mhlo.reverse"(%arg0) {
    dimensions = dense<1> : tensor<1xi64>
  } : (tensor<3x5xi32>) -> tensor<3x5xi32>
  return %0 : tensor<3x5xi32>
}
// CHECK-LABEL: func @reverse_dim1
// CHECK-SAME:   %[[IN:[a-zA-Z0-9]+]]
// CHECK:        %[[INIT:.+]] = linalg.init_tensor [3, 5] : tensor<3x5xi32>
// CHECK:        %[[REV:.+]] = linalg_ext.reverse
// CHECK-SAME:     dimensions(dense<1> : tensor<1xi64>)
// CHECK-SAME:     ins(%[[IN]] : tensor<3x5xi32>)
// CHECK-SAME:     outs(%[[INIT]] : tensor<3x5xi32>) : tensor<3x5xi32>
// CHECK:        return %[[REV]]

// -----

func @reverse_multi_dim(%arg0: tensor<?x?xi32>) -> tensor<?x?xi32> {
  %0 = "mhlo.reverse"(%arg0) {
    dimensions = dense<[0, 1]> : tensor<2xi64>
  } : (tensor<?x?xi32>) -> tensor<?x?xi32>
  return %0 : tensor<?x?xi32>
}
// CHECK-LABEL: func @reverse_multi_dim
// CHECK-SAME:   %[[IN:[a-zA-Z0-9]+]]
// CHECK-DAG:    %[[C0:.+]] = arith.constant 0 : index
// CHECK-DAG:    %[[C1:.+]] = arith.constant 1 : index
// CHECK-DAG:    %[[D0:.+]] = tensor.dim %[[IN]], %[[C0]]
// CHECK-DAG:    %[[D1:.+]] = tensor.dim %[[IN]], %[[C1]]
// CHECK:        %[[INIT:.+]] = linalg.init_tensor [%[[D0]], %[[D1]]] : tensor<?x?xi32>
// CHECK:        %[[REV:.+]] = linalg_ext.reverse
// CHECK-SAME:     dimensions(dense<[0, 1]> : tensor<2xi64>)
// CHECK-SAME:     ins(%[[IN]] : tensor<?x?xi32>)
// CHECK-SAME:     outs(%[[INIT]] : tensor<?x?xi32>) : tensor<?x?xi32>
// CHECK:        return %[[REV]]<|MERGE_RESOLUTION|>--- conflicted
+++ resolved
@@ -38,13 +38,8 @@
 // CHECK-SAME:  )
 // CHECK:         %[[SORT:.+]] = linalg_ext.sort dimension(1) outs(%[[ARG0]] : tensor<1x10xi32>)  {
 // CHECK:         ^bb0(%[[ARG1:.+]]: i32, %{{.*}}: i32)
-<<<<<<< HEAD
-// CHECK:           %[[SCALAR:.+]] = builtin.unrealized_conversion_cast %[[CST]] : tensor<i32> to i32
+// CHECK:           %[[SCALAR:.+]] = arith.constant 0 : i32
 // CHECK:           %[[RES:.+]] = arith.cmpi slt, %[[ARG1]], %[[SCALAR]] : i32
-=======
-// CHECK:           %[[SCALAR:.+]] = constant 0 : i32
-// CHECK:           %[[RES:.+]] = cmpi slt, %[[ARG1]], %[[SCALAR]] : i32
->>>>>>> 4f88e5b5
 // CHECK:           linalg_ext.yield %[[RES]] : i1
 // CHECK:         } -> tensor<1x10xi32>
 // CHECK:         return %[[SORT]]
@@ -67,7 +62,7 @@
 // CHECK:         %[[SORT:.+]] = linalg_ext.sort dimension(1) outs(%[[ARG0]] : tensor<1x10xi32>)  {
 // CHECK:         ^bb0(%[[ARG2:.+]]: i32, %{{.*}}: i32)
 // CHECK:           %[[SCALAR:.+]] = tensor.extract %[[ARG1]][] : tensor<i32>
-// CHECK:           %[[RES:.+]] = cmpi slt, %[[ARG2]], %[[SCALAR]] : i32
+// CHECK:           %[[RES:.+]] = arith.cmpi slt, %[[ARG2]], %[[SCALAR]] : i32
 // CHECK:           linalg_ext.yield %[[RES]] : i1
 // CHECK:         } -> tensor<1x10xi32>
 // CHECK:         return %[[SORT]]
@@ -140,16 +135,10 @@
 // CHECK-SAME:      dimension(1)
 // CHECK-SAME:      outs(%[[ARG0]] : tensor<1x5xf32>)
 // CHECK:           ^bb0(%[[ARG1:.+]]: f32, %[[ARG2:.+]]: f32)
-<<<<<<< HEAD
 // CHECK:             %[[CAST1:.+]] = arith.bitcast %[[ARG1]] : f32 to i32
-// CHECK:             %[[CONVERSION_CAST_CST:.+]] = builtin.unrealized_conversion_cast %[[UI32]] : tensor<ui32> to i32
-// CHECK:             %[[CMP:.+]] = arith.cmpi ult, %[[CAST1]], %[[CONVERSION_CAST_CST]] : i32
-=======
-// CHECK:             %[[CAST1:.+]] = bitcast %[[ARG1]] : f32 to i32
 // CHECK:             %[[CONVERSION_CAST_CST:.+]] = builtin.unrealized_conversion_cast %[[UI32]] : tensor<ui32> to tensor<i32>
 // CHECK:             %[[EXTRACT_CST:.+]] = tensor.extract %[[CONVERSION_CAST_CST]][] : tensor<i32>
-// CHECK:             %[[CMP:.+]] = cmpi ult, %[[CAST1]], %[[EXTRACT_CST]] : i32
->>>>>>> 4f88e5b5
+// CHECK:             %[[CMP:.+]] = arith.cmpi ult, %[[CAST1]], %[[EXTRACT_CST]] : i32
 // CHECK:             linalg_ext.yield %[[CMP]]
 // CHECK:         return %[[SORT]]
 
